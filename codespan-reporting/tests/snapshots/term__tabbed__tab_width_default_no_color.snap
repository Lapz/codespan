<<<<<<< HEAD
---
source: codespan-reporting/tests/term.rs
expression: TEST_DATA.emit_no_color(&config)
---
warning: unknown weapon `DogJaw`

   ┌─ tabbed:3:11
   │
 3 │         Weapon: DogJaw
   │                 ^^^^^^ the weapon
   │

warning: unknown condition `attack-cooldown`

   ┌─ tabbed:4:23
   │
 4 │         ReloadingCondition:    attack-cooldown
   │                                ^^^^^^^^^^^^^^^ the condition
   │

warning: unknown field `Foo`

   ┌─ tabbed:5:2
   │
 5 │     Foo: Bar
   │     ^^^ the field
   │

=======
---
source: codespan-reporting/tests/term.rs
expression: TEST_DATA.emit_no_color(&config)
---
warning: unknown weapon `DogJaw`

   ┌── tabbed:3:11 ───
   │
 3 │         Weapon: DogJaw
   │                 ^^^^^^ the weapon
   │

warning: unknown condition `attack-cooldown`

   ┌── tabbed:4:23 ───
   │
 4 │         ReloadingCondition:    attack-cooldown
   │                                ^^^^^^^^^^^^^^^ the condition
   │

warning: unknown field `Foo`

   ┌── tabbed:5:2 ───
   │
 5 │     Foo: Bar
   │     ^^^ the field
   │


>>>>>>> 8269e6f8
<|MERGE_RESOLUTION|>--- conflicted
+++ resolved
@@ -1,5 +1,3 @@
-<<<<<<< HEAD
----
 source: codespan-reporting/tests/term.rs
 expression: TEST_DATA.emit_no_color(&config)
 ---
@@ -27,34 +25,3 @@
    │     ^^^ the field
    │
 
-=======
----
-source: codespan-reporting/tests/term.rs
-expression: TEST_DATA.emit_no_color(&config)
----
-warning: unknown weapon `DogJaw`
-
-   ┌── tabbed:3:11 ───
-   │
- 3 │         Weapon: DogJaw
-   │                 ^^^^^^ the weapon
-   │
-
-warning: unknown condition `attack-cooldown`
-
-   ┌── tabbed:4:23 ───
-   │
- 4 │         ReloadingCondition:    attack-cooldown
-   │                                ^^^^^^^^^^^^^^^ the condition
-   │
-
-warning: unknown field `Foo`
-
-   ┌── tabbed:5:2 ───
-   │
- 5 │     Foo: Bar
-   │     ^^^ the field
-   │
-
-
->>>>>>> 8269e6f8
