<<<<<<< HEAD
use codespan_reporting::diagnostic::{Diagnostic, Label};
use codespan_reporting::files::{SimpleFile, SimpleFiles};
use codespan_reporting::term::{termcolor::Color, Config, DisplayStyle, Styles};

mod support;

use self::support::TestData;

lazy_static::lazy_static! {
    static ref TEST_CONFIG: Config = Config {
        // Always use blue so tests are consistent across platforms
        styles: Styles::with_blue(Color::Blue),
        ..Config::default()
    };
}

macro_rules! test_emit {
    (rich_color) => {
        #[test]
        fn rich_color() {
            let config = Config {
                display_style: DisplayStyle::Rich,
                ..TEST_CONFIG.clone()
            };

            insta::assert_snapshot!(TEST_DATA.emit_color(&config));
        }
    };
    (short_color) => {
        #[test]
        fn short_color() {
            let config = Config {
                display_style: DisplayStyle::Short,
                ..TEST_CONFIG.clone()
            };

            insta::assert_snapshot!(TEST_DATA.emit_color(&config));
        }
    };
    (rich_no_color) => {
        #[test]
        fn rich_no_color() {
            let config = Config {
                display_style: DisplayStyle::Rich,
                ..TEST_CONFIG.clone()
            };

            insta::assert_snapshot!(TEST_DATA.emit_no_color(&config));
        }
    };
    (short_no_color) => {
        #[test]
        fn short_no_color() {
            let config = Config {
                display_style: DisplayStyle::Short,
                ..TEST_CONFIG.clone()
            };

            insta::assert_snapshot!(TEST_DATA.emit_no_color(&config));
        }
    };
}

mod empty {
    use super::*;

    lazy_static::lazy_static! {
        static ref TEST_DATA: TestData<'static, SimpleFiles<&'static str, &'static str>> = {
            let files = SimpleFiles::new();

            let diagnostics = vec![
                Diagnostic::bug(),
                Diagnostic::error(),
                Diagnostic::warning(),
                Diagnostic::note(),
                Diagnostic::help(),
                Diagnostic::bug(),
            ];

            TestData { files, diagnostics }
        };
    }

    test_emit!(rich_color);
    test_emit!(short_color);
    test_emit!(rich_no_color);
    test_emit!(short_no_color);
}

/// Based on: https://github.com/rust-lang/rust/blob/c20d7eecbc0928b57da8fe30b2ef8528e2bdd5be/src/test/ui/codemap_tests/one_line.stderr
mod one_line {
    use super::*;

    lazy_static::lazy_static! {
        static ref TEST_DATA: TestData<'static, SimpleFile<&'static str, String>> = {
            let file = SimpleFile::new(
                "one_line.rs",
                unindent::unindent(r#"
                    fn main() {
                        let mut v = vec![Some("foo"), Some("bar")];
                        v.push(v.pop().unwrap());
                    }
                "#)
            );

            let diagnostics = vec![
                Diagnostic::error()
                    .with_code("E0499")
                    .with_message("cannot borrow `v` as mutable more than once at a time")
                    .with_labels(vec![
                        Label::primary((), 71..72)
                            .with_message("second mutable borrow occurs here"),
                        Label::secondary((), 64..65)
                            .with_message("first borrow later used by call"),
                        Label::secondary((), 66..70)
                            .with_message("first mutable borrow occurs here"),
                    ]),
                Diagnostic::error()
                    .with_message("aborting due to previous error")
                    .with_notes(vec![
                        "For more information about this error, try `rustc --explain E0499`.".to_owned(),
                    ]),
            ];

            TestData { files: file, diagnostics }
        };
    }

    test_emit!(rich_color);
    test_emit!(short_color);
    test_emit!(rich_no_color);
    test_emit!(short_no_color);
}

mod message {
    use super::*;

    lazy_static::lazy_static! {
        static ref TEST_DATA: TestData<'static, SimpleFiles<&'static str, &'static str>> = {
            let files = SimpleFiles::new();

            let diagnostics = vec![
                Diagnostic::error().with_message("a message"),
                Diagnostic::warning().with_message("a message"),
                Diagnostic::note().with_message("a message"),
                Diagnostic::help().with_message("a message"),
            ];

            TestData { files, diagnostics }
        };
    }

    test_emit!(rich_color);
    test_emit!(short_color);
    test_emit!(rich_no_color);
    test_emit!(short_no_color);
}

mod message_and_notes {
    use super::*;

    lazy_static::lazy_static! {
        static ref TEST_DATA: TestData<'static, SimpleFiles<&'static str, &'static str>> = {
            let files = SimpleFiles::new();

            let diagnostics = vec![
                Diagnostic::error().with_message("a message").with_notes(vec!["a note".to_owned()]),
                Diagnostic::warning().with_message("a message").with_notes(vec!["a note".to_owned()]),
                Diagnostic::note().with_message("a message").with_notes(vec!["a note".to_owned()]),
                Diagnostic::help().with_message("a message").with_notes(vec!["a note".to_owned()]),
            ];

            TestData { files, diagnostics }
        };
    }

    test_emit!(rich_color);
    test_emit!(short_color);
    test_emit!(rich_no_color);
    test_emit!(short_no_color);
}

mod empty_spans {
    use super::*;

    lazy_static::lazy_static! {
        static ref TEST_DATA: TestData<'static, SimpleFile<&'static str, &'static str>> = {
            let file = SimpleFile::new("hello", "Hello world!\nBye world!");
            let eof = file.source().len();

            let diagnostics = vec![
                Diagnostic::note()
                    .with_message("middle")
                    .with_labels(vec![Label::primary((), 6..6).with_message("middle")]),
                Diagnostic::note()
                    .with_message("end of line")
                    .with_labels(vec![Label::primary((), 12..12).with_message("end of line")]),
                Diagnostic::note()
                    .with_message("end of file")
                    .with_labels(vec![Label::primary((), eof..eof).with_message("end of file")]),
            ];

            TestData { files: file, diagnostics }
        };
    }

    test_emit!(rich_color);
    test_emit!(short_color);
    test_emit!(rich_no_color);
    test_emit!(short_no_color);
}

mod multifile {
    use super::*;

    lazy_static::lazy_static! {
        static ref TEST_DATA: TestData<'static, SimpleFiles<&'static str, String>> = {
            let mut files = SimpleFiles::new();

            let file_id1 = files.add(
                "Data/Nat.fun",
                unindent::unindent(
                    "
                        module Data.Nat where

                        data Nat : Type where
                            zero : Nat
                            succ : Nat → Nat

                        {-# BUILTIN NATRAL Nat #-}

                        infixl 6 _+_ _-_

                        _+_ : Nat → Nat → Nat
                        zero    + n₂ = n₂
                        succ n₁ + n₂ = succ (n₁ + n₂)

                        _-_ : Nat → Nat → Nat
                        n₁      - zero    = n₁
                        zero    - succ n₂ = zero
                        succ n₁ - succ n₂ = n₁ - n₂
                    ",
                ),
            );

            let file_id2 = files.add(
                "Test.fun",
                unindent::unindent(
                    r#"
                        module Test where

                        _ : Nat
                        _ = 123 + "hello"
                    "#,
                ),
            );

            let diagnostics = vec![
                // Unknown builtin error
                Diagnostic::error()
                    .with_message("unknown builtin: `NATRAL`")
                    .with_labels(vec![Label::primary(file_id1, 96..102).with_message("unknown builtin")])
                    .with_notes(vec![
                        "there is a builtin with a similar name: `NATURAL`".to_owned(),
                    ]),
                // Unused parameter warning
                Diagnostic::warning()
                    .with_message("unused parameter pattern: `n₂`")
                    .with_labels(vec![Label::primary(file_id1, 285..289).with_message("unused parameter")])
                    .with_notes(vec!["consider using a wildcard pattern: `_`".to_owned()]),
                // Unexpected type error
                Diagnostic::error()
                    .with_message("unexpected type in application of `_+_`")
                    .with_code("E0001")
                    .with_labels(vec![
                        Label::primary(file_id2, 37..44).with_message("expected `Nat`, found `String`"),
                        Label::secondary(file_id1, 130..155).with_message("based on the definition of `_+_`"),
                    ]),
            ];

            TestData { files, diagnostics }
        };
    }

    test_emit!(rich_color);
    test_emit!(short_color);
    test_emit!(rich_no_color);
    test_emit!(short_no_color);
}

mod fizz_buzz {
    use super::*;

    lazy_static::lazy_static! {
        static ref TEST_DATA: TestData<'static, SimpleFiles<&'static str, String>> = {
            let mut files = SimpleFiles::new();

            let file_id = files.add(
                "FizzBuzz.fun",
                unindent::unindent(
                    r#"
                        module FizzBuzz where

                        fizz₁ : Nat → String
                        fizz₁ num = case (mod num 5) (mod num 3) of
                            0 0 => "FizzBuzz"
                            0 _ => "Fizz"
                            _ 0 => "Buzz"
                            _ _ => num

                        fizz₂ : Nat → String
                        fizz₂ num =
                            case (mod num 5) (mod num 3) of
                                0 0 => "FizzBuzz"
                                0 _ => "Fizz"
                                _ 0 => "Buzz"
                                _ _ => num
                    "#,
                ),
            );

            let diagnostics = vec![
                // Incompatible match clause error
                Diagnostic::error()
                    .with_message("`case` clauses have incompatible types")
                    .with_code("E0308")
                    .with_labels(vec![
                        Label::primary(file_id, 163..166).with_message("expected `String`, found `Nat`"),
                        Label::secondary(file_id, 62..166).with_message("`case` clauses have incompatible types"),
                        Label::secondary(file_id, 41..47).with_message("expected type `String` found here"),
                    ])
                    .with_notes(vec![unindent::unindent(
                        "
                            expected type `String`
                               found type `Nat`
                        ",
                    )]),
                // Incompatible match clause error
                Diagnostic::error()
                    .with_message("`case` clauses have incompatible types")
                    .with_code("E0308")
                    .with_labels(vec![
                        Label::primary(file_id, 328..331).with_message("expected `String`, found `Nat`"),
                        Label::secondary(file_id, 211..331).with_message("`case` clauses have incompatible types"),
                        Label::secondary(file_id, 258..268).with_message("this is found to be of type `String`"),
                        Label::secondary(file_id, 284..290).with_message("this is found to be of type `String`"),
                        Label::secondary(file_id, 306..312).with_message("this is found to be of type `String`"),
                        Label::secondary(file_id, 186..192).with_message("expected type `String` found here"),
                    ])
                    .with_notes(vec![unindent::unindent(
                        "
                            expected type `String`
                               found type `Nat`
                        ",
                    )]),
            ];

            TestData { files, diagnostics }
        };
    }

    test_emit!(rich_color);
    test_emit!(short_color);
    test_emit!(rich_no_color);
    test_emit!(short_no_color);
}

mod multiline_overlapping {
    use super::*;

    lazy_static::lazy_static! {
        static ref TEST_DATA: TestData<'static, SimpleFile<&'static str, String>> = {
            let file = SimpleFile::new(
                "codespan/src/file.rs",
                [
                    "        match line_index.compare(self.last_line_index()) {",
                    "            Ordering::Less => Ok(self.line_starts()[line_index.to_usize()]),",
                    "            Ordering::Equal => Ok(self.source_span().end()),",
                    "            Ordering::Greater => LineIndexOutOfBoundsError {",
                    "                given: line_index,",
                    "                max: self.last_line_index(),",
                    "            },",
                    "        }",
                ].join("\n"),
            );

            let diagnostics = vec![
                Diagnostic::error()
                    .with_message("match arms have incompatible types")
                    .with_code("E0308")
                    .with_labels(vec![
                        Label::primary((), 230..351).with_message("expected enum `Result`, found struct `LineIndexOutOfBoundsError`"),
                        Label::secondary((), 8..362).with_message("`match` arms have incompatible types"),
                        Label::secondary((), 89..134).with_message("this is found to be of type `Result<ByteIndex, LineIndexOutOfBoundsError>`"),
                        Label::secondary((), 167..195).with_message("this is found to be of type `Result<ByteIndex, LineIndexOutOfBoundsError>`"),
                    ])
                    .with_notes(vec![unindent::unindent(
                        "
                            expected type `Result<ByteIndex, LineIndexOutOfBoundsError>`
                               found type `LineIndexOutOfBoundsError`
                        ",
                    )]),
            ];

            TestData { files: file, diagnostics }
        };
    }

    test_emit!(rich_color);
    test_emit!(short_color);
    test_emit!(rich_no_color);
    test_emit!(short_no_color);
}

mod tabbed {
    use super::*;

    lazy_static::lazy_static! {
        static ref TEST_DATA: TestData<'static, SimpleFiles<&'static str, String>> = {
            let mut files = SimpleFiles::new();

            let file_id = files.add(
                "tabbed",
                [
                    "Entity:",
                    "\tArmament:",
                    "\t\tWeapon: DogJaw",
                    "\t\tReloadingCondition:\tattack-cooldown",
                    "\tFoo: Bar",
                ]
                .join("\n"),
            );

            let diagnostics = vec![
                Diagnostic::warning()
                    .with_message("unknown weapon `DogJaw`")
                    .with_labels(vec![Label::primary(file_id, 29..35).with_message("the weapon")]),
                Diagnostic::warning()
                    .with_message("unknown condition `attack-cooldown`")
                    .with_labels(vec![Label::primary(file_id, 58..73).with_message("the condition")]),
                Diagnostic::warning()
                    .with_message("unknown field `Foo`")
                    .with_labels(vec![Label::primary(file_id, 75..78).with_message("the field")]),
            ];

            TestData { files, diagnostics }
        };
    }

    #[test]
    fn tab_width_default_no_color() {
        let config = TEST_CONFIG.clone();

        insta::assert_snapshot!(
            "tab_width_default_no_color",
            TEST_DATA.emit_no_color(&config)
        );
    }

    #[test]
    fn tab_width_3_no_color() {
        let config = Config {
            tab_width: 3,
            ..TEST_CONFIG.clone()
        };

        insta::assert_snapshot!(TEST_DATA.emit_no_color(&config));
    }

    #[test]
    fn tab_width_6_no_color() {
        let config = Config {
            tab_width: 6,
            ..TEST_CONFIG.clone()
        };

        insta::assert_snapshot!(TEST_DATA.emit_no_color(&config));
    }
}

/// Based on: https://github.com/TheSamsa/rust/blob/75cf41afb468152611212271bae026948cd3ba46/src/test/ui/codemap_tests/unicode.stderr
mod unicode {
    use super::*;

    lazy_static::lazy_static! {
        static ref TEST_DATA: TestData<'static, SimpleFile<&'static str, String>> = {
            let prefix = r#"extern "#;
            let abi = r#""路濫狼á́́""#;
            let suffix = r#" fn foo() {}"#;

            let file = SimpleFile::new(
                "unicode.rs",
                format!("{}{}{}", prefix, abi, suffix),
            );

            let diagnostics = vec![
                Diagnostic::error()
                    .with_code("E0703")
                    .with_message("invalid ABI: found `路濫狼á́́`")
                    .with_labels(vec![
                        Label::primary((), prefix.len()..(prefix.len() + abi.len()))
                            .with_message("invalid ABI"),
                    ])
                    .with_notes(vec![unindent::unindent(
                        "
                            valid ABIs:
                              - aapcs
                              - amdgpu-kernel
                              - C
                              - cdecl
                              - efiapi
                              - fastcall
                              - msp430-interrupt
                              - platform-intrinsic
                              - ptx-kernel
                              - Rust
                              - rust-call
                              - rust-intrinsic
                              - stdcall
                              - system
                              - sysv64
                              - thiscall
                              - unadjusted
                              - vectorcall
                              - win64
                              - x86-interrupt
                        ",
                    )]),
                Diagnostic::error()
                    .with_message("aborting due to previous error")
                    .with_notes(vec![
                        "For more information about this error, try `rustc --explain E0703`.".to_owned(),
                    ]),
            ];

            TestData { files: file, diagnostics }
        };
    }

    test_emit!(rich_no_color);
    test_emit!(short_no_color);
}

mod unicode_spans {
    use super::*;

    lazy_static::lazy_static! {
        static ref TEST_DATA: TestData<'static, SimpleFile<&'static str, String>> = {
            let moon_phases = format!("{}", r#"🐄🌑🐄🌒🐄🌓🐄🌔🐄🌕🐄🌖🐄🌗🐄🌘🐄"#);
            let invalid_start = 1;
            let invalid_end = "🐄".len() - 1;
            assert_eq!(moon_phases.is_char_boundary(invalid_start), false);
            assert_eq!(moon_phases.is_char_boundary(invalid_end), false);
            assert_eq!("🐄".len(), 4);
            let file = SimpleFile::new(
                "moon_jump.rs",
                moon_phases,
            );
            let diagnostics = vec![
                Diagnostic::error()
                    .with_code("E01")
                    .with_message("cow may not jump during new moon.")
                    .with_labels(vec![
                        Label::primary((), invalid_start..invalid_end)
                            .with_message("Invalid jump"),
                        Label::secondary((), invalid_start.."🐄".len())
                            .with_message("Cow range does not start at boundary."),
                        Label::secondary((), "🐄🌑".len().."🐄🌑🐄".len() - 1)
                            .with_message("Cow range does not end at boundary."),
                        Label::secondary((), invalid_start.."🐄🌑🐄".len() - 1)
                            .with_message("Cow does not start or end at boundary."),

                    ])];
            TestData{files: file, diagnostics }
        };
    }

    test_emit!(rich_no_color);
    test_emit!(short_no_color);
}
=======
use codespan_reporting::diagnostic::{Diagnostic, Label};
use codespan_reporting::files::{SimpleFile, SimpleFiles};
use codespan_reporting::term::{termcolor::Color, Config, DisplayStyle, Styles};

mod support;

use self::support::TestData;

fn test_config() -> Config {
    Config {
        // Always use blue so tests are consistent across platforms
        styles: Styles::with_blue(Color::Blue),
        ..Config::default()
    }
}

mod empty_spans {
    use super::*;

    lazy_static::lazy_static! {
        static ref TEST_DATA: TestData<'static, SimpleFile<&'static str, &'static str>> = {
            let file = SimpleFile::new("hello", "Hello world!\nBye world!");
            let eof = file.source().len();

            let diagnostics = vec![
                Diagnostic::new_note("middle", Label::new((), 6..6, "middle")),
                Diagnostic::new_note("end of line", Label::new((), 12..12, "end of line")),
                Diagnostic::new_note("end of file", Label::new((), eof..eof, "end of file")),
            ];

            TestData { files: file, diagnostics }
        };
    }

    #[test]
    fn rich_color() {
        let config = Config {
            display_style: DisplayStyle::Rich,
            ..test_config()
        };

        insta::assert_snapshot!("rich_color", TEST_DATA.emit_color(&config));
    }

    #[test]
    fn rich_no_color() {
        let config = Config {
            display_style: DisplayStyle::Rich,
            ..Config::default()
        };

        insta::assert_snapshot!("rich_no_color", TEST_DATA.emit_no_color(&config));
    }
}

mod multifile {
    use super::*;

    lazy_static::lazy_static! {
        static ref TEST_DATA: TestData<'static, SimpleFiles<&'static str, String>> = {
            let mut files = SimpleFiles::new();

            let file_id1 = files.add(
                "Data/Nat.fun",
                unindent::unindent(
                    "
                        module Data.Nat where

                        data Nat : Type where
                            zero : Nat
                            succ : Nat → Nat

                        {-# BUILTIN NATRAL Nat #-}

                        infixl 6 _+_ _-_

                        _+_ : Nat → Nat → Nat
                        zero    + n₂ = n₂
                        succ n₁ + n₂ = succ (n₁ + n₂)

                        _-_ : Nat → Nat → Nat
                        n₁      - zero    = n₁
                        zero    - succ n₂ = zero
                        succ n₁ - succ n₂ = n₁ - n₂
                    ",
                ),
            );

            let file_id2 = files.add(
                "Test.fun",
                unindent::unindent(
                    r#"
                        module Test where

                        _ : Nat
                        _ = 123 + "hello"
                    "#,
                ),
            );

            let diagnostics = vec![
                // Unknown builtin error
                Diagnostic::new_error(
                    "unknown builtin: `NATRAL`",
                    Label::new(file_id1, 96..102, "unknown builtin"),
                )
                .with_notes(vec![
                    "there is a builtin with a similar name: `NATURAL`".to_owned()
                ]),
                // Unused parameter warning
                Diagnostic::new_warning(
                    "unused parameter pattern: `n₂`",
                    Label::new(file_id1, 285..289, "unused parameter"),
                )
                .with_notes(vec!["consider using a wildcard pattern: `_`".to_owned()]),
                // Unexpected type error
                Diagnostic::new_error(
                    "unexpected type in application of `_+_`",
                    Label::new(file_id2, 37..44, "expected `Nat`, found `String`"),
                )
                .with_code("E0001")
                .with_secondary_labels(vec![Label::new(
                    file_id1,
                    130..155,
                    "based on the definition of `_+_`",
                )]),
            ];

            TestData { files, diagnostics }
        };
    }

    #[test]
    fn rich_color() {
        let config = Config {
            display_style: DisplayStyle::Rich,
            ..test_config()
        };

        insta::assert_snapshot!("rich_color", TEST_DATA.emit_color(&config));
    }

    #[test]
    fn short_color() {
        let config = Config {
            display_style: DisplayStyle::Short,
            ..Config::default()
        };

        insta::assert_snapshot!("short_color", TEST_DATA.emit_color(&config));
    }

    #[test]
    fn rich_no_color() {
        let config = Config {
            display_style: DisplayStyle::Rich,
            ..Config::default()
        };

        insta::assert_snapshot!("rich_no_color", TEST_DATA.emit_no_color(&config));
    }

    #[test]
    fn short_no_color() {
        let config = Config {
            display_style: DisplayStyle::Short,
            ..Config::default()
        };

        insta::assert_snapshot!("short_no_color", TEST_DATA.emit_no_color(&config));
    }
}

mod fizz_buzz {
    use super::*;

    lazy_static::lazy_static! {
        static ref TEST_DATA: TestData<'static, SimpleFiles<&'static str, String>> = {
            let mut files = SimpleFiles::new();

            let file_id = files.add(
                "FizzBuzz.fun",
                unindent::unindent(
                    r#"
                        module FizzBuzz where

                        fizz₁ : Nat → String
                        fizz₁ num = case (mod num 5) (mod num 3) of
                            0 0 => "FizzBuzz"
                            0 _ => "Fizz"
                            _ 0 => "Buzz"
                            _ _ => num

                        fizz₂ num =
                            case (mod num 5) (mod num 3) of
                                0 0 => "FizzBuzz"
                                0 _ => "Fizz"
                                _ 0 => "Buzz"
                                _ _ => num
                    "#,
                ),
            );

            let diagnostics = vec![
                // Incompatible match clause error
                Diagnostic::new_error(
                    "`case` clauses have incompatible types",
                    Label::new(file_id, 163..166, "expected `String`, found `Nat`"),
                )
                .with_code("E0308")
                .with_notes(vec![unindent::unindent(
                    "
                        expected type `String`
                           found type `Nat`
                    ",
                )])
                .with_secondary_labels(vec![
                    Label::new(file_id, 62..166, "`case` clauses have incompatible types"),
                    Label::new(file_id, 41..47, "expected type `String` found here"),
                ]),
                // Incompatible match clause error
                Diagnostic::new_error(
                    "`case` clauses have incompatible types",
                    Label::new(file_id, 303..306, "expected `String`, found `Nat`"),
                )
                .with_code("E0308")
                .with_notes(vec![unindent::unindent(
                    "
                        expected type `String`
                           found type `Nat`
                    ",
                )])
                .with_secondary_labels(vec![
                    Label::new(file_id, 186..306, "`case` clauses have incompatible types"),
                    Label::new(file_id, 233..243, "this is found to be of type `String`"),
                    Label::new(file_id, 259..265, "this is found to be of type `String`"),
                    Label::new(file_id, 281..287, "this is found to be of type `String`"),
                ]),
            ];

            TestData { files, diagnostics }
        };
    }

    #[test]
    fn rich_color() {
        let config = Config {
            display_style: DisplayStyle::Rich,
            ..test_config()
        };

        insta::assert_snapshot!("rich_color", TEST_DATA.emit_color(&config));
    }

    #[test]
    fn short_color() {
        let config = Config {
            display_style: DisplayStyle::Short,
            ..Config::default()
        };

        insta::assert_snapshot!("short_color", TEST_DATA.emit_color(&config));
    }

    #[test]
    fn rich_no_color() {
        let config = Config {
            display_style: DisplayStyle::Rich,
            ..Config::default()
        };

        insta::assert_snapshot!("rich_no_color", TEST_DATA.emit_no_color(&config));
    }

    #[test]
    fn short_no_color() {
        let config = Config {
            display_style: DisplayStyle::Short,
            ..Config::default()
        };

        insta::assert_snapshot!("short_no_color", TEST_DATA.emit_no_color(&config));
    }
}

mod tabbed {
    use super::*;

    lazy_static::lazy_static! {
        static ref TEST_DATA: TestData<'static, SimpleFiles<&'static str, String>> = {
            let mut files = SimpleFiles::new();

            let file_id = files.add(
                "tabbed",
                [
                    "Entity:",
                    "\tArmament:",
                    "\t\tWeapon: DogJaw",
                    "\t\tReloadingCondition:\tattack-cooldown",
                    "\tFoo: Bar",
                ]
                .join("\n"),
            );

            let diagnostics = vec![
                Diagnostic::new_warning(
                    "unknown weapon `DogJaw`",
                    Label::new(file_id, 29..35, "the weapon"),
                ),
                Diagnostic::new_warning(
                    "unknown condition `attack-cooldown`",
                    Label::new(file_id, 58..73, "the condition"),
                ),
                Diagnostic::new_warning(
                    "unknown field `Foo`",
                    Label::new(file_id, 75..78, "the field"),
                ),
            ];

            TestData { files, diagnostics }
        };
    }

    #[test]
    fn tab_width_default_no_color() {
        let config = Config::default();

        insta::assert_snapshot!(
            "tab_width_default_no_color",
            TEST_DATA.emit_no_color(&config)
        );
    }

    #[test]
    fn tab_width_3_no_color() {
        let config = Config {
            tab_width: 3,
            ..Config::default()
        };

        insta::assert_snapshot!("tab_width_3_no_color", TEST_DATA.emit_no_color(&config));
    }

    #[test]
    fn tab_width_6_no_color() {
        let config = Config {
            tab_width: 6,
            ..Config::default()
        };

        insta::assert_snapshot!("tab_width_6_no_color", TEST_DATA.emit_no_color(&config));
    }
}
>>>>>>> 8269e6f8
<|MERGE_RESOLUTION|>--- conflicted
+++ resolved
@@ -1,5 +1,3 @@
-<<<<<<< HEAD
-use codespan_reporting::diagnostic::{Diagnostic, Label};
 use codespan_reporting::files::{SimpleFile, SimpleFiles};
 use codespan_reporting::term::{termcolor::Color, Config, DisplayStyle, Styles};
 
@@ -578,359 +576,4 @@
 
     test_emit!(rich_no_color);
     test_emit!(short_no_color);
-}
-=======
-use codespan_reporting::diagnostic::{Diagnostic, Label};
-use codespan_reporting::files::{SimpleFile, SimpleFiles};
-use codespan_reporting::term::{termcolor::Color, Config, DisplayStyle, Styles};
-
-mod support;
-
-use self::support::TestData;
-
-fn test_config() -> Config {
-    Config {
-        // Always use blue so tests are consistent across platforms
-        styles: Styles::with_blue(Color::Blue),
-        ..Config::default()
-    }
-}
-
-mod empty_spans {
-    use super::*;
-
-    lazy_static::lazy_static! {
-        static ref TEST_DATA: TestData<'static, SimpleFile<&'static str, &'static str>> = {
-            let file = SimpleFile::new("hello", "Hello world!\nBye world!");
-            let eof = file.source().len();
-
-            let diagnostics = vec![
-                Diagnostic::new_note("middle", Label::new((), 6..6, "middle")),
-                Diagnostic::new_note("end of line", Label::new((), 12..12, "end of line")),
-                Diagnostic::new_note("end of file", Label::new((), eof..eof, "end of file")),
-            ];
-
-            TestData { files: file, diagnostics }
-        };
-    }
-
-    #[test]
-    fn rich_color() {
-        let config = Config {
-            display_style: DisplayStyle::Rich,
-            ..test_config()
-        };
-
-        insta::assert_snapshot!("rich_color", TEST_DATA.emit_color(&config));
-    }
-
-    #[test]
-    fn rich_no_color() {
-        let config = Config {
-            display_style: DisplayStyle::Rich,
-            ..Config::default()
-        };
-
-        insta::assert_snapshot!("rich_no_color", TEST_DATA.emit_no_color(&config));
-    }
-}
-
-mod multifile {
-    use super::*;
-
-    lazy_static::lazy_static! {
-        static ref TEST_DATA: TestData<'static, SimpleFiles<&'static str, String>> = {
-            let mut files = SimpleFiles::new();
-
-            let file_id1 = files.add(
-                "Data/Nat.fun",
-                unindent::unindent(
-                    "
-                        module Data.Nat where
-
-                        data Nat : Type where
-                            zero : Nat
-                            succ : Nat → Nat
-
-                        {-# BUILTIN NATRAL Nat #-}
-
-                        infixl 6 _+_ _-_
-
-                        _+_ : Nat → Nat → Nat
-                        zero    + n₂ = n₂
-                        succ n₁ + n₂ = succ (n₁ + n₂)
-
-                        _-_ : Nat → Nat → Nat
-                        n₁      - zero    = n₁
-                        zero    - succ n₂ = zero
-                        succ n₁ - succ n₂ = n₁ - n₂
-                    ",
-                ),
-            );
-
-            let file_id2 = files.add(
-                "Test.fun",
-                unindent::unindent(
-                    r#"
-                        module Test where
-
-                        _ : Nat
-                        _ = 123 + "hello"
-                    "#,
-                ),
-            );
-
-            let diagnostics = vec![
-                // Unknown builtin error
-                Diagnostic::new_error(
-                    "unknown builtin: `NATRAL`",
-                    Label::new(file_id1, 96..102, "unknown builtin"),
-                )
-                .with_notes(vec![
-                    "there is a builtin with a similar name: `NATURAL`".to_owned()
-                ]),
-                // Unused parameter warning
-                Diagnostic::new_warning(
-                    "unused parameter pattern: `n₂`",
-                    Label::new(file_id1, 285..289, "unused parameter"),
-                )
-                .with_notes(vec!["consider using a wildcard pattern: `_`".to_owned()]),
-                // Unexpected type error
-                Diagnostic::new_error(
-                    "unexpected type in application of `_+_`",
-                    Label::new(file_id2, 37..44, "expected `Nat`, found `String`"),
-                )
-                .with_code("E0001")
-                .with_secondary_labels(vec![Label::new(
-                    file_id1,
-                    130..155,
-                    "based on the definition of `_+_`",
-                )]),
-            ];
-
-            TestData { files, diagnostics }
-        };
-    }
-
-    #[test]
-    fn rich_color() {
-        let config = Config {
-            display_style: DisplayStyle::Rich,
-            ..test_config()
-        };
-
-        insta::assert_snapshot!("rich_color", TEST_DATA.emit_color(&config));
-    }
-
-    #[test]
-    fn short_color() {
-        let config = Config {
-            display_style: DisplayStyle::Short,
-            ..Config::default()
-        };
-
-        insta::assert_snapshot!("short_color", TEST_DATA.emit_color(&config));
-    }
-
-    #[test]
-    fn rich_no_color() {
-        let config = Config {
-            display_style: DisplayStyle::Rich,
-            ..Config::default()
-        };
-
-        insta::assert_snapshot!("rich_no_color", TEST_DATA.emit_no_color(&config));
-    }
-
-    #[test]
-    fn short_no_color() {
-        let config = Config {
-            display_style: DisplayStyle::Short,
-            ..Config::default()
-        };
-
-        insta::assert_snapshot!("short_no_color", TEST_DATA.emit_no_color(&config));
-    }
-}
-
-mod fizz_buzz {
-    use super::*;
-
-    lazy_static::lazy_static! {
-        static ref TEST_DATA: TestData<'static, SimpleFiles<&'static str, String>> = {
-            let mut files = SimpleFiles::new();
-
-            let file_id = files.add(
-                "FizzBuzz.fun",
-                unindent::unindent(
-                    r#"
-                        module FizzBuzz where
-
-                        fizz₁ : Nat → String
-                        fizz₁ num = case (mod num 5) (mod num 3) of
-                            0 0 => "FizzBuzz"
-                            0 _ => "Fizz"
-                            _ 0 => "Buzz"
-                            _ _ => num
-
-                        fizz₂ num =
-                            case (mod num 5) (mod num 3) of
-                                0 0 => "FizzBuzz"
-                                0 _ => "Fizz"
-                                _ 0 => "Buzz"
-                                _ _ => num
-                    "#,
-                ),
-            );
-
-            let diagnostics = vec![
-                // Incompatible match clause error
-                Diagnostic::new_error(
-                    "`case` clauses have incompatible types",
-                    Label::new(file_id, 163..166, "expected `String`, found `Nat`"),
-                )
-                .with_code("E0308")
-                .with_notes(vec![unindent::unindent(
-                    "
-                        expected type `String`
-                           found type `Nat`
-                    ",
-                )])
-                .with_secondary_labels(vec![
-                    Label::new(file_id, 62..166, "`case` clauses have incompatible types"),
-                    Label::new(file_id, 41..47, "expected type `String` found here"),
-                ]),
-                // Incompatible match clause error
-                Diagnostic::new_error(
-                    "`case` clauses have incompatible types",
-                    Label::new(file_id, 303..306, "expected `String`, found `Nat`"),
-                )
-                .with_code("E0308")
-                .with_notes(vec![unindent::unindent(
-                    "
-                        expected type `String`
-                           found type `Nat`
-                    ",
-                )])
-                .with_secondary_labels(vec![
-                    Label::new(file_id, 186..306, "`case` clauses have incompatible types"),
-                    Label::new(file_id, 233..243, "this is found to be of type `String`"),
-                    Label::new(file_id, 259..265, "this is found to be of type `String`"),
-                    Label::new(file_id, 281..287, "this is found to be of type `String`"),
-                ]),
-            ];
-
-            TestData { files, diagnostics }
-        };
-    }
-
-    #[test]
-    fn rich_color() {
-        let config = Config {
-            display_style: DisplayStyle::Rich,
-            ..test_config()
-        };
-
-        insta::assert_snapshot!("rich_color", TEST_DATA.emit_color(&config));
-    }
-
-    #[test]
-    fn short_color() {
-        let config = Config {
-            display_style: DisplayStyle::Short,
-            ..Config::default()
-        };
-
-        insta::assert_snapshot!("short_color", TEST_DATA.emit_color(&config));
-    }
-
-    #[test]
-    fn rich_no_color() {
-        let config = Config {
-            display_style: DisplayStyle::Rich,
-            ..Config::default()
-        };
-
-        insta::assert_snapshot!("rich_no_color", TEST_DATA.emit_no_color(&config));
-    }
-
-    #[test]
-    fn short_no_color() {
-        let config = Config {
-            display_style: DisplayStyle::Short,
-            ..Config::default()
-        };
-
-        insta::assert_snapshot!("short_no_color", TEST_DATA.emit_no_color(&config));
-    }
-}
-
-mod tabbed {
-    use super::*;
-
-    lazy_static::lazy_static! {
-        static ref TEST_DATA: TestData<'static, SimpleFiles<&'static str, String>> = {
-            let mut files = SimpleFiles::new();
-
-            let file_id = files.add(
-                "tabbed",
-                [
-                    "Entity:",
-                    "\tArmament:",
-                    "\t\tWeapon: DogJaw",
-                    "\t\tReloadingCondition:\tattack-cooldown",
-                    "\tFoo: Bar",
-                ]
-                .join("\n"),
-            );
-
-            let diagnostics = vec![
-                Diagnostic::new_warning(
-                    "unknown weapon `DogJaw`",
-                    Label::new(file_id, 29..35, "the weapon"),
-                ),
-                Diagnostic::new_warning(
-                    "unknown condition `attack-cooldown`",
-                    Label::new(file_id, 58..73, "the condition"),
-                ),
-                Diagnostic::new_warning(
-                    "unknown field `Foo`",
-                    Label::new(file_id, 75..78, "the field"),
-                ),
-            ];
-
-            TestData { files, diagnostics }
-        };
-    }
-
-    #[test]
-    fn tab_width_default_no_color() {
-        let config = Config::default();
-
-        insta::assert_snapshot!(
-            "tab_width_default_no_color",
-            TEST_DATA.emit_no_color(&config)
-        );
-    }
-
-    #[test]
-    fn tab_width_3_no_color() {
-        let config = Config {
-            tab_width: 3,
-            ..Config::default()
-        };
-
-        insta::assert_snapshot!("tab_width_3_no_color", TEST_DATA.emit_no_color(&config));
-    }
-
-    #[test]
-    fn tab_width_6_no_color() {
-        let config = Config {
-            tab_width: 6,
-            ..Config::default()
-        };
-
-        insta::assert_snapshot!("tab_width_6_no_color", TEST_DATA.emit_no_color(&config));
-    }
-}
->>>>>>> 8269e6f8
+}